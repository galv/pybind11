--- conflicted
+++ resolved
@@ -94,23 +94,13 @@
   rev: v2.1.0
   hooks:
   - id: codespell
-<<<<<<< HEAD
-    name: codespell
-    description: Checks for common misspellings in text files.
-    entry: codespell
-    language: python
-    types: [text]
-    args: ["-q", "3", "--skip", "*.supp", "-L", "nd,ot,thist,readded",
-           "--exclude-file", ".codespell-ignorelines"]
-=======
     exclude: ".supp$"
-    args: ["-L", "nd,ot,thist"]
+    args: ["-L", "nd,ot,thist", "--exclude-file", ".codespell-ignorelines"]
 
 -   repo: https://github.com/shellcheck-py/shellcheck-py
     rev: v0.7.2.1
     hooks:
     -   id: shellcheck
->>>>>>> c4b0dc7c
 
 # The original pybind11 checks for a few C++ style items
 - repo: local
