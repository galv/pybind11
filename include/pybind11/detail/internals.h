--- conflicted
+++ resolved
@@ -348,19 +348,6 @@
         PyEval_InitThreads();
 #    endif
         PyThreadState *tstate = PyThreadState_Get();
-<<<<<<< HEAD
-        #if PY_VERSION_HEX >= 0x03070000
-            internals_ptr->tstate = PyThread_tss_alloc();
-            if (!internals_ptr->tstate || (PyThread_tss_create(internals_ptr->tstate) != 0))
-                pybind11_fail("get_internals: could not successfully initialize the TSS key!");
-            PyThread_tss_set(internals_ptr->tstate, tstate);
-        #else
-            internals_ptr->tstate = PyThread_create_key();
-            if (internals_ptr->tstate == -1)
-                pybind11_fail("get_internals: could not successfully initialize the TLS key!");
-            PyThread_set_key_value(internals_ptr->tstate, tstate);
-        #endif
-=======
         if (!PYBIND11_TLS_KEY_CREATE(internals_ptr->tstate)) {
             pybind11_fail("get_internals: could not successfully initialize the tstate TSS key!");
         }
@@ -372,7 +359,6 @@
                           "loader_life_support TSS key!");
         }
 #    endif
->>>>>>> 97976c16
         internals_ptr->istate = tstate->interp;
 #endif
         builtins[id] = capsule(internals_pp);
