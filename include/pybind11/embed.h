--- conflicted
+++ resolved
@@ -176,14 +176,10 @@
     .. |PySys_SetArgvEx documentation| replace:: ``PySys_SetArgvEx`` documentation
     .. _PySys_SetArgvEx documentation: https://docs.python.org/3/c-api/init.html#c.PySys_SetArgvEx
  \endrst */
-<<<<<<< HEAD
-inline void initialize_interpreter(bool init_signal_handlers = true) {
-=======
 inline void initialize_interpreter(bool init_signal_handlers = true,
                                    int argc = 0,
                                    const char *const *argv = nullptr,
                                    bool add_program_dir_to_path = true) {
->>>>>>> 97976c16
     if (Py_IsInitialized() != 0)
         pybind11_fail("The interpreter is already running");
 
