--- conflicted
+++ resolved
@@ -11,24 +11,9 @@
 
 #pragma once
 
-<<<<<<< HEAD
 // Legacy pragma warning block moved to separate file, to enable iwyu cleanup of newly developed
 // code, without having to open up this can of worms. #HelpAppreciated cleaning this up.
 #include "detail/pragma_warning_block.h"
-=======
-#if defined(_MSC_VER) && !defined(__INTEL_COMPILER)
-#  pragma warning(push)
-#  pragma warning(disable: 4127) // warning C4127: Conditional expression is constant
-#  pragma warning(disable: 4505) // warning C4505: 'PySlice_GetIndicesEx': unreferenced local function has been removed (PyPy only)
-#elif defined(__GNUG__) && !defined(__clang__) && !defined(__INTEL_COMPILER)
-#  pragma GCC diagnostic push
-#  pragma GCC diagnostic ignored "-Wunused-but-set-parameter"
-#  pragma GCC diagnostic ignored "-Wattributes"
-#  if __GNUC__ >= 7
-#    pragma GCC diagnostic ignored "-Wnoexcept-type"
-#  endif
-#endif
->>>>>>> b72ca7d1
 
 #include "attr.h"
 #include "gil.h"
